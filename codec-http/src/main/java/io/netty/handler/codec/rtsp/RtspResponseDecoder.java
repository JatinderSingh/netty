/*
 * Copyright 2012 The Netty Project
 *
 * The Netty Project licenses this file to you under the Apache License,
 * version 2.0 (the "License"); you may not use this file except in compliance
 * with the License. You may obtain a copy of the License at:
 *
 *   http://www.apache.org/licenses/LICENSE-2.0
 *
 * Unless required by applicable law or agreed to in writing, software
 * distributed under the License is distributed on an "AS IS" BASIS, WITHOUT
 * WARRANTIES OR CONDITIONS OF ANY KIND, either express or implied. See the
 * License for the specific language governing permissions and limitations
 * under the License.
 */
package io.netty.handler.codec.rtsp;

import io.netty.buffer.ByteBuf;
import io.netty.handler.codec.TooLongFrameException;
import io.netty.handler.codec.http.DefaultHttpRequest;
import io.netty.handler.codec.http.DefaultHttpResponse;
import io.netty.handler.codec.http.HttpConstants;
import io.netty.handler.codec.http.HttpMessage;
import io.netty.handler.codec.http.HttpMethod;
import io.netty.handler.codec.http.HttpResponse;
import io.netty.handler.codec.http.HttpResponseStatus;
import io.netty.handler.codec.http.HttpVersion;
import io.netty.util.internal.AppendableCharSequence;

/**
 * Decodes {@link ByteBuf}s into RTSP responses represented in
 * {@link HttpResponse}s.
 * <p>
 * <h3>Parameters that prevents excessive memory consumption</h3>
 * <table border="1">
 * <tr>
 * <th>Name</th><th>Meaning</th>
 * </tr>
 * <tr>
 * <td>{@code maxInitialLineLength}</td>
 * <td>The maximum length of the initial line (e.g. {@code "RTSP/1.0 200 OK"})
 *     If the length of the initial line exceeds this value, a
 *     {@link TooLongFrameException} will be raised.</td>
 * </tr>
 * <tr>
 * <td>{@code maxHeaderSize}</td>
 * <td>The maximum length of all headers.  If the sum of the length of each
 *     header exceeds this value, a {@link TooLongFrameException} will be raised.</td>
 * </tr>
 * <tr>
 * <td>{@code maxContentLength}</td>
 * <td>The maximum length of the content.  If the content length exceeds this
 *     value, a {@link TooLongFrameException} will be raised.</td>
 * </tr>
 * </table>
 */
public class RtspResponseDecoder extends RtspObjectDecoder {

    private static final HttpResponseStatus UNKNOWN_STATUS = new HttpResponseStatus(999, "Unknown");

    /**
     * Creates a new instance with the default
     * {@code maxInitialLineLength (4096}}, {@code maxHeaderSize (8192)}, and
     * {@code maxContentLength (8192)}.
     */
    public RtspResponseDecoder() {
    }

    /**
     * Creates a new instance with the specified parameters.
     */
    public RtspResponseDecoder(int maxInitialLineLength, int maxHeaderSize,
            int maxContentLength) {
        super(maxInitialLineLength, maxHeaderSize, maxContentLength);
    }

    public RtspResponseDecoder(int maxInitialLineLength, int maxHeaderSize,
                               int maxContentLength, boolean validateHeaders) {
        super(maxInitialLineLength, maxHeaderSize, maxContentLength, validateHeaders);
    }

    //max length for option/delete method
    AppendableCharSequence code = new AppendableCharSequence(8);
    //http protocol spec HTTP/1.1
    AppendableCharSequence protocol = new AppendableCharSequence(10);
    //uri
    AppendableCharSequence reasonPhrase = new AppendableCharSequence(100);
    @Override
<<<<<<< HEAD
    protected HttpMessage createMessage(ByteBuf requestBuffer) throws Exception {
        int size = 0;
        protocol.reset();
        char current;
        while (HttpConstants.SP != (current = (char) requestBuffer.getByte(size))) {
            if (size < super.maxInitialLineLength) {
                protocol.append(current);
            }
            size++;
        }
        code.reset();
        size++; //Ignore whitespace
        while (HttpConstants.SP != (current = (char) requestBuffer.getByte(size))) {
            if (size < super.maxInitialLineLength) {
                code.append(current);
            }
            size++;
        }
        reasonPhrase.reset();
        size++; //Ignore whitespace
        while (HttpConstants.LF != (current = (char) requestBuffer.getByte(size))) {
            if (size < super.maxInitialLineLength) {
                 reasonPhrase.append(current);
            }
            size++;
        }
        //Optimize to use char sequence for uri
        return new DefaultHttpResponse(RtspVersions.valueOf(protocol.toString()),
                new HttpResponseStatus(Integer.valueOf(code.toString()), reasonPhrase.toString())
                , validateHeaders);
=======
    protected HttpMessage createMessage(String[] initialLine) throws Exception {
        return new DefaultHttpResponse(
                RtspVersions.valueOf(initialLine[0]),
                new HttpResponseStatus(Integer.parseInt(initialLine[1]), initialLine[2]), validateHeaders);
>>>>>>> 0bab6116
    }

    @Override
    protected HttpMessage createInvalidMessage() {
        return new DefaultHttpResponse(RtspVersions.RTSP_1_0, UNKNOWN_STATUS, validateHeaders);
    }

    @Override
    protected boolean isDecodingRequest() {
        return false;
    }
}<|MERGE_RESOLUTION|>--- conflicted
+++ resolved
@@ -86,43 +86,10 @@
     //uri
     AppendableCharSequence reasonPhrase = new AppendableCharSequence(100);
     @Override
-<<<<<<< HEAD
-    protected HttpMessage createMessage(ByteBuf requestBuffer) throws Exception {
-        int size = 0;
-        protocol.reset();
-        char current;
-        while (HttpConstants.SP != (current = (char) requestBuffer.getByte(size))) {
-            if (size < super.maxInitialLineLength) {
-                protocol.append(current);
-            }
-            size++;
-        }
-        code.reset();
-        size++; //Ignore whitespace
-        while (HttpConstants.SP != (current = (char) requestBuffer.getByte(size))) {
-            if (size < super.maxInitialLineLength) {
-                code.append(current);
-            }
-            size++;
-        }
-        reasonPhrase.reset();
-        size++; //Ignore whitespace
-        while (HttpConstants.LF != (current = (char) requestBuffer.getByte(size))) {
-            if (size < super.maxInitialLineLength) {
-                 reasonPhrase.append(current);
-            }
-            size++;
-        }
-        //Optimize to use char sequence for uri
-        return new DefaultHttpResponse(RtspVersions.valueOf(protocol.toString()),
-                new HttpResponseStatus(Integer.valueOf(code.toString()), reasonPhrase.toString())
-                , validateHeaders);
-=======
     protected HttpMessage createMessage(String[] initialLine) throws Exception {
         return new DefaultHttpResponse(
                 RtspVersions.valueOf(initialLine[0]),
                 new HttpResponseStatus(Integer.parseInt(initialLine[1]), initialLine[2]), validateHeaders);
->>>>>>> 0bab6116
     }
 
     @Override
