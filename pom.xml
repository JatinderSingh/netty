--- conflicted
+++ resolved
@@ -26,11 +26,7 @@
   <groupId>io.netty</groupId>
   <artifactId>netty-parent</artifactId>
   <packaging>pom</packaging>
-<<<<<<< HEAD
-  <version>4.0.18.Final-SNAPSHOT-AppendableCharSequence</version>
-=======
-  <version>4.0.21.Final-SNAPSHOT</version>
->>>>>>> b737d631
+  <version>4.0.21.Final-SNAPSHOT-AppendableCharSequence</version>
 
   <name>Netty</name>
   <url>http://netty.io/</url>
@@ -599,11 +595,7 @@
                   <version>[1.7.0,)</version>
                 </requireJavaVersion>
                 <requireMavenVersion>
-<<<<<<< HEAD
-                  <version>[3.0.4,3.0.5,3.1.0,3.1.1,)</version>
-=======
-                  <version>[3.1.1,)</version>
->>>>>>> b737d631
+                  <version>[3.0.4,)</version>
                 </requireMavenVersion>
               </rules>
             </configuration>
